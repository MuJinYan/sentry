--- conflicted
+++ resolved
@@ -1943,65 +1943,6 @@
   }
 }
 
-<<<<<<< HEAD
-=======
-.table tbody tr {
-  &.success > td {
-    background-color: @successBackground;
-  }
-  &.error > td {
-    background-color: @errorBackground;
-  }
-  &.warning > td {
-    background-color: @warningBackground;
-  }
-  &.info > td {
-    background-color: @infoBackground;
-  }
-}
-
-// Hover states for .table-hover
-.table-hover tbody tr {
-  &.success:hover > td {
-    background-color: darken(@successBackground, 5%);
-  }
-  &.error:hover > td {
-    background-color: darken(@errorBackground, 5%);
-  }
-  &.warning:hover > td {
-    background-color: darken(@warningBackground, 5%);
-  }
-  &.info:hover > td {
-    background-color: darken(@infoBackground, 5%);
-  }
-}
-
-.nav-tabs {
-  border-bottom: 1px solid #dee3e9;
-  > li {
-    margin-bottom: -2px;
-  }
-}
-
-.nav-tabs > .active > a,
-.nav-tabs > .active > a:hover {
-  border: 2px solid #dee3e9;
-  border-bottom-color: transparent;
-}
-
-.nav-tabs > li > a {
-  color: #A1A8AE;
-  font-weight: bold;
-  padding-left: 14px;
-  padding-right: 14px;
-
-  &:hover {
-    background-color: transparent;
-    border-color: transparent;
-  }
-}
->>>>>>> b12357fa
-
 .activity {
   position: relative;
 
@@ -2355,7 +2296,7 @@
     input[type=number] {
       border-width: 0 0 1px;
       width: 50px;
-      .border-radius(0);
+      border-radius: 0;
       .box-shadow(none);
     }
   }
