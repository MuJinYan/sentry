<<<<<<< HEAD
from datetime import datetime
=======
"""Sentry API to manage the App Store Connect credentials for a project.

There are currently two sets of credentials required:
- API credentials
- ITunes credentials

Note that for the ITunes credential Sentry needs to keep a session alive, which typically
lasts 10-14 days.  The UI may need to re-fresh these using endpoints 2-4 at regular
intervals.

To create and manage these credentials, several API endpoints exist:

1. ``POST projects/{org_slug}/{proj_slug}/appstoreconnect/apps/``

   This will validate the API credentials and return the list of available applications if
   valid, or 401 if invalid.  See :class:`AppStoreConnectAppsEndpoint`.

2. ``POST projects/{org_slug}/{proj_slug}/appstoreconnect/start/``

   This starts an ITunes login, either brand new credentials or re-authenticate an existing
   session.  The user will be prompted with a 2FA code on their device, jump to endpoint 4.
   See :class:`AppStoreConnectStartAuthEndpoint`.

3. ``POST projects/{org_slug}/{proj_slug}/appstoreconnect/requestSms/``

   If after endpoint 2 the user wants to receive the 2FA code with SMS instead, call this.
   See :class:`AppStoreConnectRequestSmsmEndpoint`.

4. ``POST projects/{org_slug}/{proj_slug}/appstoreconnect/2fa/``

   Complete the 2FA ITunes authentication stated in endpoint 2 by verifying the 2FA code.
   See :class:`AppStoreConnect2FactorAuthEndpoint`.

5. ``POST projects/{org_slug}/{proj_slug}/appstoreconnect/``

   Finalise complete authentication, returns full ``symbolSource`` settings to be saved in
   the project details.  This includes an ``id`` which identifies this set of credentials
   and can be used in e.g. endpoint 6 and 7.  See
   :class:`AppStoreConnectCreateCredentialsEndpoint`.

6. ``POST projects/{org_slug}/{proj_slug}/appstoreconnect/{id}/``

   Update a subset of the full credentials normally saved in endpoint 5.  Like endpoint 5 it
   returns the entire symbol source JSON config to be saved in project details.  See
   :class:`AppStoreConnectUpdateCredentialsEndpoint`.

7. ``POST projects/{org_slug}/{proj_slug}/appstoreconnect/validate/{id}/``

   Validate if an existing ITunes session is still active or if a new one needs to be
   initiated by steps 2-4.
"""
>>>>>>> 6d6bf6ab
from uuid import uuid4

import requests
from rest_framework import serializers
from rest_framework.response import Response

from sentry import features
from sentry.api.bases.project import ProjectEndpoint, StrictProjectPermission
from sentry.utils import fernet_encrypt as encrypt
from sentry.utils.appleconnect import (
    appstore_connect,
    credentials_key_name,
    get_app_store_credentials,
    itunes_connect,
    validate_credentials,
)
from sentry.utils.appleconnect.itunes_connect import ITunesHeaders
from sentry.utils.safe import get_path

<<<<<<< HEAD

def app_store_connect_feature_name():
    return "organizations:app-store-connect"


=======
# The property name of the project option which contains the encryption key.
#
# This key is what is used to encrypt the secrets before storing them in the project
# options.  Specifically the ``sessionContext``, ``itunesPassword`` and
# ``appconnectPrivateKey`` are currently encrypted using this key.
CREDENTIALS_KEY_NAME = "sentry:appleconnect_key"


# The key in the project options under which all symbol sources are stored.
SYMBOL_SOURCES_PROP_NAME = "sentry:symbol_sources"


# The name of the feature flag which enables the App Store Connect symbol source.
APP_STORE_CONNECT_FEATURE_NAME = "organizations:app-store-connect"


def get_app_store_credentials(project, credentials_id):
    """Loads the appStoreConnect symbol source from project options.

    Returns the JSON of the matching appStoreConnect symbol source as it was stored.
    """
    sources_config = project.get_option(SYMBOL_SOURCES_PROP_NAME)

    if credentials_id is None:
        return None
    try:
        sources = json.loads(sources_config)
        for source in sources:
            if (
                source.get("type") == "appStoreConnect"
                and source.get("id") == credentials_id.lower()
            ):
                return source
        return None
    except BaseException as e:
        raise ValueError("bad sources") from e


>>>>>>> 6d6bf6ab
class AppStoreConnectCredentialsSerializer(serializers.Serializer):
    """Input validation for :class:`AppStoreConnectAppsEndpoint."""

    # an IID with the XXXXXXXX-XXXX-XXXX-XXXX-XXXXXXXXXXXX format
    appconnectIssuer = serializers.CharField(max_length=36, min_length=36, required=True)
    # about 10 chars
    appconnectKey = serializers.CharField(max_length=20, min_length=2, required=True)
    # 512 should fit a private key
    appconnectPrivateKey = serializers.CharField(max_length=512, required=True)


class AppStoreConnectAppsEndpoint(ProjectEndpoint):
    """Retrieves available applications with provided credentials.

    ``POST projects/{org_slug}/{proj_slug}/appstoreconnect/apps/``

    ```json
    {
        "appconnectIssuer": "abc123de-7744-7777-b032-5b8c7aaaa4d1",
        "appconnectKey": "ABC123DEFG",
        "appconnectPrivateKey": "----BEGIN PRIVATE KEY-...-END PRIVATE KEY----"
    }
    ```
    See :class:`AppStoreConnectCredentialsSerializer` for input validation.

    Practically this is also the validation for the credentials, if they are invalid 401 is
    returned, otherwise the applications are returned as:

    ```json
    {
        "apps": [
            {
                "name":"Sentry Cocoa Sample iOS Swift",
                "bundleId":"io.sentry.sample.iOS-Swift",
                "appId": "1549832463",
            },
            {
                "name":"Sentry React Native Test",
                "bundleId":"io.sentry.react-native-test",
                "appId": "1268541530",
            },
        ]
    }
    ```

    This endpoint returns the applications defined for an account
    It also serves to validate that credentials for App Store connect are valid
    """

    permission_classes = [StrictProjectPermission]

    def post(self, request, project):
        if not features.has(
            APP_STORE_CONNECT_FEATURE_NAME, project.organization, actor=request.user
        ):
            return Response(status=404)

        serializer = AppStoreConnectCredentialsSerializer(data=request.data)

        if not serializer.is_valid():
            return Response(serializer.errors, status=400)

        data = serializer.validated_data
        credentials = appstore_connect.AppConnectCredentials(
            key_id=data.get("appconnectKey"),
            key=data.get("appconnectPrivateKey"),
            issuer_id=data.get("appconnectIssuer"),
        )
        session = requests.Session()

        apps = appstore_connect.get_apps(session, credentials)

        if apps is None:
            return Response("App connect authentication error.", status=401)

        apps = [{"name": app.name, "bundleId": app.bundle_id, "appId": app.app_id} for app in apps]
        result = {"apps": apps}

        return Response(result, status=200)


class AppStoreCreateCredentialsSerializer(serializers.Serializer):
    """Input validation for :class:`AppStoreConnectCreateCredentialsEndpoint`."""

    # an IID with the XXXXXXXX-XXXX-XXXX-XXXX-XXXXXXXXXXXX format
    appconnectIssuer = serializers.CharField(max_length=36, min_length=36, required=True)
    # about 10 chars
    appconnectKey = serializers.CharField(max_length=20, min_length=2, required=True)
    # 512 should fit a private key
    appconnectPrivateKey = serializers.CharField(max_length=512, required=True)
    itunesUser = serializers.CharField(max_length=100, min_length=1, required=True)
    itunesPassword = serializers.CharField(max_length=512, min_length=1, required=True)
    appName = serializers.CharField(max_length=512, min_length=1, required=True)
    appId = serializers.CharField(max_length=512, min_length=1, required=True)
    sessionContext = serializers.CharField(min_length=1, required=True)
    # this is the ITunes organization the user is a member of ( known as providers in Itunes terminology)
    orgId = serializers.IntegerField(required=True)
    orgName = serializers.CharField(max_length=100, required=True)


class AppStoreConnectCreateCredentialsEndpoint(ProjectEndpoint):
    """Returns all the App Store Connect symbol source settings ready to be saved.

    ``POST projects/{org_slug}/{proj_slug}/appstoreconnect/``

    See :class:`AppStoreCreateCredentialsSerializer` for the format of the input.  Note that
    the `sessionContext` field must be as returned from a call to
    :class:`AppStoreConnect2FactorAuthEndpoint` aka
    ``projects/{org_slug}/{proj_slug}/appstoreconnect/2fa/`` so you must have gone through
    the ITunes login steps (endpoints 2-4 in module doc string).

    The returned JSON contains an ``id`` field which can be used in other endpoints to refer
    to this set of credentials.

    Credentials as saved using the ``symbolSources`` field under project details page
    (:class:`ProjectDetailsEndpoint` in :file:`src/sentry/api/endpoints/project_details.py`)
    which contains a JSON blob containing all the symbol sources.

    The UI itself is responsible for posting this blob, but this endpoint must be called
    first with the results of authenticating to get the correct JSON format to save.
    """

    permission_classes = [StrictProjectPermission]

    def post(self, request, project):
        if not features.has(
            APP_STORE_CONNECT_FEATURE_NAME, project.organization, actor=request.user
        ):
            return Response(status=404)

        serializer = AppStoreCreateCredentialsSerializer(data=request.data)

        if not serializer.is_valid():
            return Response(serializer.errors, status=400)

        key = project.get_option(CREDENTIALS_KEY_NAME)

        if key is None:
            # probably stage 1 login was not called
            return Response(
                "Invalid state. Must first call appstoreconnect/start/ endpoint.", status=400
            )

        credentials = serializer.validated_data

        encrypted_context = credentials.pop("sessionContext")

        try:
            validation_context = encrypt.decrypt_object(encrypted_context, key)
            itunes_session = validation_context.get("itunes_session")
            encrypted = {
                "itunesSession": itunes_session,
                "itunesPassword": credentials.get("itunesPassword"),
                "appconnectPrivateKey": credentials.get("appconnectPrivateKey"),
            }
            credentials["encrypted"] = encrypt.encrypt_object(encrypted, key)
            credentials["type"] = "appStoreConnect"
            credentials["refreshDate"] = datetime.utcnow()
            credentials["id"] = uuid4().hex
            credentials["name"] = "Apple App Store Connect"

        except ValueError:
            return Response("Invalid validation context passed.", status=400)
        return Response(credentials, status=200)


class AppStoreUpdateCredentialsSerializer(serializers.Serializer):
    """Input validation for :class:`AppStoreConnectUpdateCredentialsEndpoint`."""

    # an IID with the XXXXXXXX-XXXX-XXXX-XXXX-XXXXXXXXXXXX format
    appconnectIssuer = serializers.CharField(max_length=36, min_length=36, required=False)
    # about 10 chars
    appconnectKey = serializers.CharField(max_length=20, min_length=2, required=False)
    # 512 should fit a private key
    appconnectPrivateKey = serializers.CharField(max_length=512, required=False)
    itunesUser = serializers.CharField(max_length=100, min_length=1, required=False)
    itunesPassword = serializers.CharField(max_length=512, min_length=1, required=False)
    appName = serializers.CharField(max_length=512, min_length=1, required=False)
    appId = serializers.CharField(max_length=512, min_length=1, required=False)
    sessionContext = serializers.CharField(min_length=1, required=False)
    # this is the ITunes organization the user is a member of ( known as providers in Itunes terminology)
    orgId = serializers.IntegerField(required=False)
    orgName = serializers.CharField(max_length=100, required=False)


class AppStoreConnectUpdateCredentialsEndpoint(ProjectEndpoint):
    """Updates a subset of the existing credentials.

    ``POST projects/{org_slug}/{proj_slug}/appstoreconnect/{id}/``

    See :class:`AppStoreUpdateCredentialsSerializer` for the input format.

    This is like :class:`AppStoreConnectCreateCredentialsEndpoint` aka
    ``projects/{org_slug}/{proj_slug}/appstoreconnect/{id}/`` but allows you to only provide
    a sub-set.  This is most useful when you had to refresh the ITunes session using
    endpoints 2-4 (see module docstring), as you can only supply the `sessionContext`.
    """

    permission_classes = [StrictProjectPermission]

    def post(self, request, project, credentials_id):
        if not features.has(
            APP_STORE_CONNECT_FEATURE_NAME, project.organization, actor=request.user
        ):
            return Response(status=404)

        serializer = AppStoreUpdateCredentialsSerializer(data=request.data)

        if not serializer.is_valid():
            return Response(serializer.errors, status=400)

        # get the existing credentials
        credentials = get_app_store_credentials(project, credentials_id)
        key = project.get_option(CREDENTIALS_KEY_NAME)

        if key is None or credentials is None:
            return Response(status=404)

        try:
            secrets = encrypt.decrypt_object(credentials.pop("encrypted"), key)
        except ValueError:
            return Response(status=500)

        # get the new credentials
        new_credentials = serializer.validated_data
        encrypted_context = new_credentials.get("sessionContext")

        new_itunes_session = None
        if encrypted_context is not None:
            try:
                validation_context = encrypt.decrypt_object(encrypted_context, key)
                new_itunes_session = validation_context.get("itunes_session")
            except ValueError:
                return Response("Invalid validation context passed.", status=400)

        new_secrets = {}

        if new_itunes_session is not None:
            new_secrets["itunesSession"] = new_itunes_session

        new_itunes_password = new_credentials.get("itunesPassword")
        if new_itunes_password is not None:
            new_secrets["itunesPassword"] = new_itunes_password

        new_appconnect_private_key = new_credentials.get("appconnectPrivateKey")
        if new_appconnect_private_key is not None:
            new_secrets["appconnectPrivateKey"] = new_appconnect_private_key

        # merge the new and existing credentials

        try:
            secrets.update(new_secrets)
            credentials.update(new_credentials)

            credentials["encrypted"] = encrypt.encrypt_object(secrets, key)
            credentials["refreshDate"] = datetime.utcnow()
            credentials["id"] = uuid4().hex

        except ValueError:
            return Response("Invalid validation context passed.", status=400)
        return Response(credentials, status=200)


class AppStoreConnectCredentialsValidateEndpoint(ProjectEndpoint):
    """Validates both API credentials and if the stored ITunes session is still active.

    ``POST projects/{org_slug}/{proj_slug}/appstoreconnect/validate/{id}/``

    See :class:`AppStoreConnectCreateCredentialsEndpoint` aka
    ``projects/{org_slug}/{proj_slug}/appstoreconnect/`` for how to retrieve the ``id``.

    Response:
    ```json
    {
        "appstoreCredentialsValid": true,
        "itunesSessionValid": true,
    }
    ```
    """

    permission_classes = [StrictProjectPermission]

    def get(self, request, project, credentials_id):
        if not features.has(
            APP_STORE_CONNECT_FEATURE_NAME, project.organization, actor=request.user
        ):
            return Response(status=404)

<<<<<<< HEAD
=======
        credentials = get_app_store_credentials(project, credentials_id)
        key = project.get_option(CREDENTIALS_KEY_NAME)

        if key is None or credentials is None:
            return Response(status=404)

>>>>>>> 6d6bf6ab
        try:
            validity = validate_credentials(project, credentials_id)
        except ValueError:
            return Response(status=500)

        if validity is None:
            return Response(status=404)

        return Response(
            {
                "appstoreCredentialsValid": validity.appstore_credentials_valid,
                "itunesSessionValid": validity.itunes_session_valid,
                "expirationDate": validity.expiration_date,
            },
            status=200,
        )


class AppStoreConnectStartAuthSerializer(serializers.Serializer):
    """Input validation for :class:`AppStoreConnectStartAuthEndpoint."""

    itunesUser = serializers.CharField(max_length=100, min_length=1, required=False)
    itunesPassword = serializers.CharField(max_length=512, min_length=1, required=False)
    id = serializers.CharField(max_length=40, min_length=1, required=False)


class AppStoreConnectStartAuthEndpoint(ProjectEndpoint):
    """Starts ITunes login sequence.

    ``POST projects/{org_slug}/{proj_slug}/appstoreconnect/start/``

    When creating a brand new session:
    ```json
    {
        "itunesUser": "someone@example.net",
        "itunesPassword": "secret"
    }
    ```
    If you want to refresh an existing session you can use the ``id`` as created by
    :class:`AppStoreConnectCreateCredentialsEndpoint`
    (``projects/{org_slug}/{proj_slug}/appstoreconnect/``) instead:
    ```json
    {
        "id": "xxxx"
    }
    ```

    After calling this the user will be prompted with a 2FA code on their device.  This code
    must be provided using the :class:`AppStoreConnect2FactorAuthEndpoint`
    (``projects/{org_slug}/{proj_slug}/appstoreconnect/2fa/``).  Alternatively this can be
    followed up with a call to :class:`AppStoreConnectRequestSmsEndpoint`
    (``projects/{org_slug}/{proj_slug}/appstoreconnect/requestSms/``) to receive the 2FA
    code via SMS instead.

    In either case both those calls **must** include the ``sessionContext`` as returned by
    the response to this endpoint:
    ```json
    {
        "sessionContext": "xxxx"
    }
    """

    permission_classes = [StrictProjectPermission]

    def post(self, request, project):
        if not features.has(
            APP_STORE_CONNECT_FEATURE_NAME, project.organization, actor=request.user
        ):
            return Response(status=404)

        serializer = AppStoreConnectStartAuthSerializer(data=request.data)
        if not serializer.is_valid():
            return Response(serializer.errors, status=400)

        user_name = serializer.validated_data.get("itunesUser")
        password = serializer.validated_data.get("itunesPassword")
        credentials_id = serializer.validated_data.get("id")

        key = project.get_option(CREDENTIALS_KEY_NAME)

        if key is None:
            # no encryption key for this project, create one
            key = encrypt.create_key()
            project.update_option(CREDENTIALS_KEY_NAME, key)
        else:
            # we have an encryption key, see if the credentials were not
            # supplied and we just want to re validate the session
            if user_name is None or password is None:
                # credentials not supplied use saved credentials

                credentials = get_app_store_credentials(project, credentials_id)
                if key is None or credentials is None:
                    return Response("No credentials provided.", status=400)

                try:
                    secrets = encrypt.decrypt_object(credentials.get("encrypted"), key)
                except ValueError:
                    return Response("Invalid credentials state.", status=500)

                user_name = credentials.get("itunesUser")
                password = secrets.get("itunesPassword")

                if user_name is None or password is None:
                    return Response("Invalid credentials.", status=500)

        session = requests.session()

        auth_key = itunes_connect.get_auth_service_key(session)

        if auth_key is None:
            return Response("Could not contact itunes store.", status=500)

        if user_name is None:
            return Response("No user name provided.", status=400)
        if password is None:
            return Response("No password provided.", status=400)

        init_login_result = itunes_connect.initiate_login(
            session, service_key=auth_key, account_name=user_name, password=password
        )
        if init_login_result is None:
            return Response("ITunes login failed.", status=401)

        # send session context to be used in next calls
        session_context = {
            "auth_key": auth_key,
            "session_id": init_login_result.session_id,
            "scnt": init_login_result.scnt,
        }

        return Response(
            {"sessionContext": encrypt.encrypt_object(session_context, key)}, status=200
        )


class AppStoreConnectRequestSmsSerializer(serializers.Serializer):
    """Input validation for :class:`AppStoreConnectRequestSmsEndpoint`."""

    sessionContext = serializers.CharField(min_length=1, required=True)


class AppStoreConnectRequestSmsEndpoint(ProjectEndpoint):
    """Switches an ITunes login to using SMS for 2FA.

    You must have called :class:`AppStoreConnectStartAuthEndpoint`
    (``projects/{org_slug}/{proj_slug}/appstoreconnect/start/``) before calling this and
    provide the ``sessionContext`` from that response in the request body:
    ```json
    {
        "sessionContext": "xxxx"
    }
    ```

    The response will contain a new ``sessionContext`` which must be used in the call to
    :class:`AppStoreConnect2FactorAuthEndpoint`
    (``projects/{org_slug}/{proj_slug}/appstoreconnect/2fa/``) to complete the login of this
    ITunes session.
    """

    permission_classes = [StrictProjectPermission]

    def post(self, request, project):
        if not features.has(
            APP_STORE_CONNECT_FEATURE_NAME, project.organization, actor=request.user
        ):
            return Response(status=404)

        serializer = AppStoreConnectRequestSmsSerializer(data=request.data)

        if not serializer.is_valid():
            return Response(serializer.errors, status=400)

        session = requests.Session()

        encrypted_context = serializer.validated_data.get("sessionContext")
        key = project.get_option(CREDENTIALS_KEY_NAME)

        if key is None:
            return Response(
                "Invalid state. Must first call appstoreconnect/start/ endpoint.", status=400
            )

        try:
            # recover the headers set in the first step authentication
            session_context = encrypt.decrypt_object(encrypted_context, key)
            headers = ITunesHeaders(
                session_id=session_context.get("session_id"), scnt=session_context.get("scnt")
            )
            auth_key = session_context.get("auth_key")

        except ValueError:
            return Response("Invalid validation context passed.", status=400)

        phone_info = itunes_connect.get_trusted_phone_info(
            session, service_key=auth_key, headers=headers
        )

        if phone_info is None:
            return Response("Could not get phone info", status=400)

        init_phone_login = itunes_connect.initiate_phone_login(
            session,
            service_key=auth_key,
            headers=headers,
            phone_id=phone_info.id,
            push_mode=phone_info.push_mode,
        )

        if init_phone_login is None:
            return Response("Phone 2fa failed", status=500)

        # success, return the new session context (add phone_id and push mode to the session context)
        session_context["phone_id"] = phone_info.id
        session_context["push_mode"] = phone_info.push_mode
        encrypted_context = encrypt.encrypt_object(session_context, key)
        return Response({"sessionContext": encrypted_context}, status=200)


class AppStoreConnect2FactorAuthSerializer(serializers.Serializer):
    """Input validation for :class:`AppStoreConnect2FactorAuthEndpoint."""

    code = serializers.CharField(max_length=10, required=True)
    useSms = serializers.BooleanField(required=True)
    sessionContext = serializers.CharField(min_length=1, required=True)


class AppStoreConnect2FactorAuthEndpoint(ProjectEndpoint):
    """Completes the 2FA ITunes login, returning a valid session.

    The request most contain the code provided by the user as well as the ``sessionContext``
    provided by either the :class:`AppStoreConnectStartAuthEndpoint`
    (``projects/{org_slug}/{proj_slug}/appstoreconnect/start/``) call or the
    :class:`AppStoreConnectRequestSmsmEndpoint`
    (``projects/{org_slug}/{proj_slug}/appstoreconnect/requestSms/``) call:
    ```json
    {
        "code": "324784",
        "useSms": false,
        "sessionContext": "xxxx",
    }
    ```

    If the login was successful this will return:
    ```json
    {
        "sessionContext": "xxxx",
        "organizations": [
            { "name": "My org", "organizationId": 1234},
            { "name": "Org 2", "organizationId": 4423}
        ]
    }
    ```

    Note that the ``sessionContext`` **is different** from the one passed in, it must be
    passed to :class:`AppStoreConnectCreateCredentialsEndpoint`
    (``projects/{org_slug}/{proj_slug}/appstoreconnect/``).

    If multiple organisations are returned the user must choose one and this must be
    provided as ``orgId`` and ``OrgName`` in the
    :class:`AppStoreConnectCreateCredentialsEndpoint`
    (``projects/{org_slug}/{proj_slug}/appstoreconnect/``)

    If refreshing a session instead of creating a new one only the ``sessionContext`` needs
    to be updated uinsg :class:`AppStoreConnectUpdateCredentialsEndpoint`
    (``projects/{org_slug}/{proj_slug}/appstoreconnect/{id}/``).
    """

    permission_classes = [StrictProjectPermission]

    def post(self, request, project):
        if not features.has(
            APP_STORE_CONNECT_FEATURE_NAME, project.organization, actor=request.user
        ):
            return Response(status=404)

        serializer = AppStoreConnect2FactorAuthSerializer(data=request.data)
        if not serializer.is_valid():
            return Response(serializer.errors, status=400)

        encrypted_context = serializer.validated_data.get("sessionContext")
        key = project.get_option(CREDENTIALS_KEY_NAME)
        use_sms = serializer.validated_data.get("useSms")
        code = serializer.validated_data.get("code")

        if key is None:
            # probably stage 1 login was not called
            return Response(
                "Invalid state. Must first call appstoreconnect/start/ endpoint.", status=400
            )

        try:
            # recover the headers set in the first step authentication
            session_context = encrypt.decrypt_object(encrypted_context, key)
            headers = ITunesHeaders(
                session_id=session_context.get("session_id"), scnt=session_context.get("scnt")
            )
            auth_key = session_context.get("auth_key")

            session = requests.Session()

            if use_sms:
                phone_id = session_context.get("phone_id")
                push_mode = session_context.get("push_mode")
                success = itunes_connect.send_phone_authentication_confirmation_code(
                    session,
                    service_key=auth_key,
                    headers=headers,
                    phone_id=phone_id,
                    push_mode=push_mode,
                    security_code=code,
                )
            else:
                success = itunes_connect.send_authentication_confirmation_code(
                    session, service_key=auth_key, headers=headers, security_code=code
                )

            if success:
                session_info = itunes_connect.get_session_info(session)

                if session_info is None:
                    return Response("session info failed", status=500)

                existing_providers = get_path(session_info, "availableProviders")
                providers = [
                    {"name": provider.get("name"), "organizationId": provider.get("providerId")}
                    for provider in existing_providers
                ]
                prs_id = get_path(session_info, "user", "prsId")

                itunes_session = itunes_connect.get_session_cookie(session)
                session_context = {
                    "auth_key": auth_key,
                    "session_id": headers.session_id,
                    "scnt": headers.scnt,
                    "itunes_session": itunes_session,
                    "itunes_person_id": prs_id,
                }
                encrypted_context = encrypt.encrypt_object(session_context, key)

                response_body = {"sessionContext": encrypted_context, "organizations": providers}

                return Response(response_body, status=200)
            else:
                return Response("2FA failed.", status=401)

        except ValueError:
            return Response("Invalid validation context passed.", status=400)<|MERGE_RESOLUTION|>--- conflicted
+++ resolved
@@ -1,6 +1,3 @@
-<<<<<<< HEAD
-from datetime import datetime
-=======
 """Sentry API to manage the App Store Connect credentials for a project.
 
 There are currently two sets of credentials required:
@@ -52,7 +49,7 @@
    Validate if an existing ITunes session is still active or if a new one needs to be
    initiated by steps 2-4.
 """
->>>>>>> 6d6bf6ab
+from datetime import datetime
 from uuid import uuid4
 
 import requests
@@ -64,7 +61,6 @@
 from sentry.utils import fernet_encrypt as encrypt
 from sentry.utils.appleconnect import (
     appstore_connect,
-    credentials_key_name,
     get_app_store_credentials,
     itunes_connect,
     validate_credentials,
@@ -72,13 +68,6 @@
 from sentry.utils.appleconnect.itunes_connect import ITunesHeaders
 from sentry.utils.safe import get_path
 
-<<<<<<< HEAD
-
-def app_store_connect_feature_name():
-    return "organizations:app-store-connect"
-
-
-=======
 # The property name of the project option which contains the encryption key.
 #
 # This key is what is used to encrypt the secrets before storing them in the project
@@ -95,29 +84,6 @@
 APP_STORE_CONNECT_FEATURE_NAME = "organizations:app-store-connect"
 
 
-def get_app_store_credentials(project, credentials_id):
-    """Loads the appStoreConnect symbol source from project options.
-
-    Returns the JSON of the matching appStoreConnect symbol source as it was stored.
-    """
-    sources_config = project.get_option(SYMBOL_SOURCES_PROP_NAME)
-
-    if credentials_id is None:
-        return None
-    try:
-        sources = json.loads(sources_config)
-        for source in sources:
-            if (
-                source.get("type") == "appStoreConnect"
-                and source.get("id") == credentials_id.lower()
-            ):
-                return source
-        return None
-    except BaseException as e:
-        raise ValueError("bad sources") from e
-
-
->>>>>>> 6d6bf6ab
 class AppStoreConnectCredentialsSerializer(serializers.Serializer):
     """Input validation for :class:`AppStoreConnectAppsEndpoint."""
 
@@ -406,15 +372,6 @@
         ):
             return Response(status=404)
 
-<<<<<<< HEAD
-=======
-        credentials = get_app_store_credentials(project, credentials_id)
-        key = project.get_option(CREDENTIALS_KEY_NAME)
-
-        if key is None or credentials is None:
-            return Response(status=404)
-
->>>>>>> 6d6bf6ab
         try:
             validity = validate_credentials(project, credentials_id)
         except ValueError:
