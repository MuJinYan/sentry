<<<<<<< HEAD
from datetime import datetime
=======
"""Sentry API to manage the App Store Connect credentials for a project.

There are currently two sets of credentials required:
- API credentials
- ITunes credentials

Note that for the ITunes credential Sentry needs to keep a session alive, which typically
lasts 10-14 days.  The UI may need to re-fresh these using endpoints 2-4 at regular
intervals.

To create and manage these credentials, several API endpoints exist:

1. ``POST projects/{org_slug}/{proj_slug}/appstoreconnect/apps/``

   This will validate the API credentials and return the list of available applications if
   valid, or 401 if invalid.  See :class:`AppStoreConnectAppsEndpoint`.

2. ``POST projects/{org_slug}/{proj_slug}/appstoreconnect/start/``

   This starts an ITunes login, either brand new credentials or re-authenticate an existing
   session.  The user will be prompted with a 2FA code on their device, jump to endpoint 4.
   See :class:`AppStoreConnectStartAuthEndpoint`.

3. ``POST projects/{org_slug}/{proj_slug}/appstoreconnect/requestSms/``

   If after endpoint 2 the user wants to receive the 2FA code with SMS instead, call this.
   See :class:`AppStoreConnectRequestSmsmEndpoint`.

4. ``POST projects/{org_slug}/{proj_slug}/appstoreconnect/2fa/``

   Complete the 2FA ITunes authentication stated in endpoint 2 by verifying the 2FA code.
   See :class:`AppStoreConnect2FactorAuthEndpoint`.

5. ``POST projects/{org_slug}/{proj_slug}/appstoreconnect/``

   Finalise complete authentication, returns full ``symbolSource`` settings to be saved in
   the project details.  This includes an ``id`` which identifies this set of credentials
   and can be used in e.g. endpoint 6 and 7.  See
   :class:`AppStoreConnectCreateCredentialsEndpoint`.

6. ``POST projects/{org_slug}/{proj_slug}/appstoreconnect/{id}/``

   Update a subset of the full credentials normally saved in endpoint 5.  Like endpoint 5 it
   returns the entire symbol source JSON config to be saved in project details.  See
   :class:`AppStoreConnectUpdateCredentialsEndpoint`.

7. ``POST projects/{org_slug}/{proj_slug}/appstoreconnect/validate/{id}/``

   Validate if an existing ITunes session is still active or if a new one needs to be
   initiated by steps 2-4.
"""
>>>>>>> 931f19a6
from uuid import uuid4

import requests
from rest_framework import serializers
from rest_framework.response import Response

from sentry import features
from sentry.api.bases.project import ProjectEndpoint, StrictProjectPermission
from sentry.api.exceptions import (
    AppConnectAuthenticationError,
    ItunesAuthenticationError,
    ItunesTwoFactorAuthenticationRequired,
)
from sentry.utils import fernet_encrypt as encrypt
from sentry.utils.appleconnect import (
    appstore_connect,
    credentials_key_name,
    get_app_store_credentials,
    itunes_connect,
    validate_credentials,
)
from sentry.utils.appleconnect.itunes_connect import ITunesHeaders
from sentry.utils.safe import get_path

<<<<<<< HEAD

def app_store_connect_feature_name():
    return "organizations:app-store-connect"


=======
# The property name of the project option which contains the encryption key.
#
# This key is what is used to encrypt the secrets before storing them in the project
# options.  Specifically the ``sessionContext``, ``itunesPassword`` and
# ``appconnectPrivateKey`` are currently encrypted using this key.
CREDENTIALS_KEY_NAME = "sentry:appleconnect_key"


# The key in the project options under which all symbol sources are stored.
SYMBOL_SOURCES_PROP_NAME = "sentry:symbol_sources"


# The name of the feature flag which enables the App Store Connect symbol source.
APP_STORE_CONNECT_FEATURE_NAME = "organizations:app-store-connect"


def get_app_store_credentials(project, credentials_id):
    """Loads the appStoreConnect symbol source from project options.

    Returns the JSON of the matching appStoreConnect symbol source as it was stored.
    """
    sources_config = project.get_option(SYMBOL_SOURCES_PROP_NAME)

    if credentials_id is None:
        return None
    try:
        sources = json.loads(sources_config)
        for source in sources:
            if (
                source.get("type") == "appStoreConnect"
                and source.get("id") == credentials_id.lower()
            ):
                return source
        return None
    except BaseException as e:
        raise ValueError("bad sources") from e


>>>>>>> 931f19a6
class AppStoreConnectCredentialsSerializer(serializers.Serializer):
    """Input validation for :class:`AppStoreConnectAppsEndpoint."""

    # an IID with the XXXXXXXX-XXXX-XXXX-XXXX-XXXXXXXXXXXX format
    appconnectIssuer = serializers.CharField(max_length=36, min_length=36, required=True)
    # about 10 chars
    appconnectKey = serializers.CharField(max_length=20, min_length=2, required=True)
    # 512 should fit a private key
    appconnectPrivateKey = serializers.CharField(max_length=512, required=True)


class AppStoreConnectAppsEndpoint(ProjectEndpoint):
    """Retrieves available applications with provided credentials.

    ``POST projects/{org_slug}/{proj_slug}/appstoreconnect/apps/``

    ```json
    {
        "appconnectIssuer": "abc123de-7744-7777-b032-5b8c7aaaa4d1",
        "appconnectKey": "ABC123DEFG",
        "appconnectPrivateKey": "----BEGIN PRIVATE KEY-...-END PRIVATE KEY----"
    }
    ```
    See :class:`AppStoreConnectCredentialsSerializer` for input validation.

    Practically this is also the validation for the credentials, if they are invalid 401 is
    returned, otherwise the applications are returned as:

    ```json
    {
        "apps": [
            {
                "name":"Sentry Cocoa Sample iOS Swift",
                "bundleId":"io.sentry.sample.iOS-Swift",
                "appId": "1549832463",
            },
            {
                "name":"Sentry React Native Test",
                "bundleId":"io.sentry.react-native-test",
                "appId": "1268541530",
            },
        ]
    }
    ```

    This endpoint returns the applications defined for an account
    It also serves to validate that credentials for App Store connect are valid
    """

    permission_classes = [StrictProjectPermission]

    def post(self, request, project):
        if not features.has(
            APP_STORE_CONNECT_FEATURE_NAME, project.organization, actor=request.user
        ):
            return Response(status=404)

        serializer = AppStoreConnectCredentialsSerializer(data=request.data)

        if not serializer.is_valid():
            return Response(serializer.errors, status=400)

        data = serializer.validated_data
        credentials = appstore_connect.AppConnectCredentials(
            key_id=data.get("appconnectKey"),
            key=data.get("appconnectPrivateKey"),
            issuer_id=data.get("appconnectIssuer"),
        )
        session = requests.Session()

        apps = appstore_connect.get_apps(session, credentials)

        if apps is None:
            raise AppConnectAuthenticationError()

        apps = [{"name": app.name, "bundleId": app.bundle_id, "appId": app.app_id} for app in apps]
        result = {"apps": apps}

        return Response(result, status=200)


class AppStoreCreateCredentialsSerializer(serializers.Serializer):
    """Input validation for :class:`AppStoreConnectCreateCredentialsEndpoint`."""

    # an IID with the XXXXXXXX-XXXX-XXXX-XXXX-XXXXXXXXXXXX format
    appconnectIssuer = serializers.CharField(max_length=36, min_length=36, required=True)
    # about 10 chars
    appconnectKey = serializers.CharField(max_length=20, min_length=2, required=True)
    # 512 should fit a private key
    appconnectPrivateKey = serializers.CharField(max_length=512, required=True)
    itunesUser = serializers.CharField(max_length=100, min_length=1, required=True)
    itunesPassword = serializers.CharField(max_length=512, min_length=1, required=True)
    appName = serializers.CharField(max_length=512, min_length=1, required=True)
    appId = serializers.CharField(max_length=512, min_length=1, required=True)
    sessionContext = serializers.CharField(min_length=1, required=True)
    # this is the ITunes organization the user is a member of ( known as providers in Itunes terminology)
    orgId = serializers.IntegerField(required=True)
    orgName = serializers.CharField(max_length=100, required=True)


class AppStoreConnectCreateCredentialsEndpoint(ProjectEndpoint):
    """Returns all the App Store Connect symbol source settings ready to be saved.

    ``POST projects/{org_slug}/{proj_slug}/appstoreconnect/``

    See :class:`AppStoreCreateCredentialsSerializer` for the format of the input.  Note that
    the `sessionContext` field must be as returned from a call to
    :class:`AppStoreConnect2FactorAuthEndpoint` aka
    ``projects/{org_slug}/{proj_slug}/appstoreconnect/2fa/`` so you must have gone through
    the ITunes login steps (endpoints 2-4 in module doc string).

    The returned JSON contains an ``id`` field which can be used in other endpoints to refer
    to this set of credentials.

    Credentials as saved using the ``symbolSources`` field under project details page
    (:class:`ProjectDetailsEndpoint` in :file:`src/sentry/api/endpoints/project_details.py`)
    which contains a JSON blob containing all the symbol sources.

    The UI itself is responsible for posting this blob, but this endpoint must be called
    first with the results of authenticating to get the correct JSON format to save.
    """

    permission_classes = [StrictProjectPermission]

    def post(self, request, project):
        if not features.has(
            APP_STORE_CONNECT_FEATURE_NAME, project.organization, actor=request.user
        ):
            return Response(status=404)

        serializer = AppStoreCreateCredentialsSerializer(data=request.data)

        if not serializer.is_valid():
            return Response(serializer.errors, status=400)

        key = project.get_option(CREDENTIALS_KEY_NAME)

        if key is None:
            # probably stage 1 login was not called
            return Response(
                "Invalid state. Must first call appstoreconnect/start/ endpoint.", status=400
            )

        credentials = serializer.validated_data

        encrypted_context = credentials.pop("sessionContext")

        try:
            validation_context = encrypt.decrypt_object(encrypted_context, key)
            itunes_session = validation_context.get("itunes_session")
            encrypted = {
                "itunesSession": itunes_session,
                "itunesPassword": credentials.get("itunesPassword"),
                "appconnectPrivateKey": credentials.get("appconnectPrivateKey"),
            }
            credentials["encrypted"] = encrypt.encrypt_object(encrypted, key)
            credentials["type"] = "appStoreConnect"
            credentials["refreshDate"] = datetime.utcnow()
            credentials["id"] = uuid4().hex
            credentials["name"] = "Apple App Store Connect"

        except ValueError:
            return Response("Invalid validation context passed.", status=400)
        return Response(credentials, status=200)


class AppStoreUpdateCredentialsSerializer(serializers.Serializer):
    """Input validation for :class:`AppStoreConnectUpdateCredentialsEndpoint`."""

    # an IID with the XXXXXXXX-XXXX-XXXX-XXXX-XXXXXXXXXXXX format
    appconnectIssuer = serializers.CharField(max_length=36, min_length=36, required=False)
    # about 10 chars
    appconnectKey = serializers.CharField(max_length=20, min_length=2, required=False)
    # 512 should fit a private key
    appconnectPrivateKey = serializers.CharField(max_length=512, required=False)
    itunesUser = serializers.CharField(max_length=100, min_length=1, required=False)
    itunesPassword = serializers.CharField(max_length=512, min_length=1, required=False)
    appName = serializers.CharField(max_length=512, min_length=1, required=False)
    appId = serializers.CharField(max_length=512, min_length=1, required=False)
    sessionContext = serializers.CharField(min_length=1, required=False)
    # this is the ITunes organization the user is a member of ( known as providers in Itunes terminology)
    orgId = serializers.IntegerField(required=False)
    orgName = serializers.CharField(max_length=100, required=False)


class AppStoreConnectUpdateCredentialsEndpoint(ProjectEndpoint):
    """Updates a subset of the existing credentials.

    ``POST projects/{org_slug}/{proj_slug}/appstoreconnect/{id}/``

    See :class:`AppStoreUpdateCredentialsSerializer` for the input format.

    This is like :class:`AppStoreConnectCreateCredentialsEndpoint` aka
    ``projects/{org_slug}/{proj_slug}/appstoreconnect/{id}/`` but allows you to only provide
    a sub-set.  This is most useful when you had to refresh the ITunes session using
    endpoints 2-4 (see module docstring), as you can only supply the `sessionContext`.
    """

    permission_classes = [StrictProjectPermission]

    def post(self, request, project, credentials_id):
        if not features.has(
            APP_STORE_CONNECT_FEATURE_NAME, project.organization, actor=request.user
        ):
            return Response(status=404)

        serializer = AppStoreUpdateCredentialsSerializer(data=request.data)

        if not serializer.is_valid():
            return Response(serializer.errors, status=400)

        # get the existing credentials
        credentials = get_app_store_credentials(project, credentials_id)
        key = project.get_option(CREDENTIALS_KEY_NAME)

        if key is None or credentials is None:
            return Response(status=404)

        try:
            secrets = encrypt.decrypt_object(credentials.pop("encrypted"), key)
        except ValueError:
            return Response(status=500)

        # get the new credentials
        new_credentials = serializer.validated_data
        encrypted_context = new_credentials.get("sessionContext")

        new_itunes_session = None
        if encrypted_context is not None:
            try:
                validation_context = encrypt.decrypt_object(encrypted_context, key)
                new_itunes_session = validation_context.get("itunes_session")
            except ValueError:
                return Response("Invalid validation context passed.", status=400)

        new_secrets = {}

        if new_itunes_session is not None:
            new_secrets["itunesSession"] = new_itunes_session

        new_itunes_password = new_credentials.get("itunesPassword")
        if new_itunes_password is not None:
            new_secrets["itunesPassword"] = new_itunes_password

        new_appconnect_private_key = new_credentials.get("appconnectPrivateKey")
        if new_appconnect_private_key is not None:
            new_secrets["appconnectPrivateKey"] = new_appconnect_private_key

        # merge the new and existing credentials

        try:
            secrets.update(new_secrets)
            credentials.update(new_credentials)

            credentials["encrypted"] = encrypt.encrypt_object(secrets, key)
            credentials["refreshDate"] = datetime.utcnow()
            credentials["id"] = uuid4().hex

        except ValueError:
            return Response("Invalid validation context passed.", status=400)
        return Response(credentials, status=200)


class AppStoreConnectCredentialsValidateEndpoint(ProjectEndpoint):
    """Validates both API credentials and if the stored ITunes session is still active.

    ``POST projects/{org_slug}/{proj_slug}/appstoreconnect/validate/{id}/``

    See :class:`AppStoreConnectCreateCredentialsEndpoint` aka
    ``projects/{org_slug}/{proj_slug}/appstoreconnect/`` for how to retrieve the ``id``.

    Response:
    ```json
    {
        "appstoreCredentialsValid": true,
        "itunesSessionValid": true,
    }
    ```
    """

    permission_classes = [StrictProjectPermission]

    def get(self, request, project, credentials_id):
        if not features.has(
            APP_STORE_CONNECT_FEATURE_NAME, project.organization, actor=request.user
        ):
            return Response(status=404)

<<<<<<< HEAD
=======
        credentials = get_app_store_credentials(project, credentials_id)
        key = project.get_option(CREDENTIALS_KEY_NAME)

        if key is None or credentials is None:
            return Response(status=404)

>>>>>>> 931f19a6
        try:
            validity = validate_credentials(project, credentials_id)
        except ValueError:
            return Response(status=500)

        if validity is None:
            return Response(status=404)

        return Response(
            {
                "appstoreCredentialsValid": validity.appstore_credentials_valid,
                "itunesSessionValid": validity.itunes_session_valid,
                "expirationDate": validity.expiration_date,
            },
            status=200,
        )


class AppStoreConnectStartAuthSerializer(serializers.Serializer):
    """Input validation for :class:`AppStoreConnectStartAuthEndpoint."""

    itunesUser = serializers.CharField(max_length=100, min_length=1, required=False)
    itunesPassword = serializers.CharField(max_length=512, min_length=1, required=False)
    id = serializers.CharField(max_length=40, min_length=1, required=False)


class AppStoreConnectStartAuthEndpoint(ProjectEndpoint):
    """Starts ITunes login sequence.

    ``POST projects/{org_slug}/{proj_slug}/appstoreconnect/start/``

    When creating a brand new session:
    ```json
    {
        "itunesUser": "someone@example.net",
        "itunesPassword": "secret"
    }
    ```
    If you want to refresh an existing session you can use the ``id`` as created by
    :class:`AppStoreConnectCreateCredentialsEndpoint`
    (``projects/{org_slug}/{proj_slug}/appstoreconnect/``) instead:
    ```json
    {
        "id": "xxxx"
    }
    ```

    After calling this the user will be prompted with a 2FA code on their device.  This code
    must be provided using the :class:`AppStoreConnect2FactorAuthEndpoint`
    (``projects/{org_slug}/{proj_slug}/appstoreconnect/2fa/``).  Alternatively this can be
    followed up with a call to :class:`AppStoreConnectRequestSmsEndpoint`
    (``projects/{org_slug}/{proj_slug}/appstoreconnect/requestSms/``) to receive the 2FA
    code via SMS instead.

    In either case both those calls **must** include the ``sessionContext`` as returned by
    the response to this endpoint:
    ```json
    {
        "sessionContext": "xxxx"
    }
    """

    permission_classes = [StrictProjectPermission]

    def post(self, request, project):
        if not features.has(
            APP_STORE_CONNECT_FEATURE_NAME, project.organization, actor=request.user
        ):
            return Response(status=404)

        serializer = AppStoreConnectStartAuthSerializer(data=request.data)
        if not serializer.is_valid():
            return Response(serializer.errors, status=400)

        user_name = serializer.validated_data.get("itunesUser")
        password = serializer.validated_data.get("itunesPassword")
        credentials_id = serializer.validated_data.get("id")

        key = project.get_option(CREDENTIALS_KEY_NAME)

        if key is None:
            # no encryption key for this project, create one
            key = encrypt.create_key()
            project.update_option(CREDENTIALS_KEY_NAME, key)
        else:
            # we have an encryption key, see if the credentials were not
            # supplied and we just want to re validate the session
            if user_name is None or password is None:
                # credentials not supplied use saved credentials

                credentials = get_app_store_credentials(project, credentials_id)
                if key is None or credentials is None:
                    return Response("No credentials provided.", status=400)

                try:
                    secrets = encrypt.decrypt_object(credentials.get("encrypted"), key)
                except ValueError:
                    return Response("Invalid credentials state.", status=500)

                user_name = credentials.get("itunesUser")
                password = secrets.get("itunesPassword")

                if user_name is None or password is None:
                    return Response("Invalid credentials.", status=500)

        session = requests.session()

        auth_key = itunes_connect.get_auth_service_key(session)

        if auth_key is None:
            return Response("Could not contact itunes store.", status=500)

        if user_name is None:
            return Response("No user name provided.", status=400)
        if password is None:
            return Response("No password provided.", status=400)

        init_login_result = itunes_connect.initiate_login(
            session, service_key=auth_key, account_name=user_name, password=password
        )
        if init_login_result is None:
            raise ItunesAuthenticationError()

        # send session context to be used in next calls
        session_context = {
            "auth_key": auth_key,
            "session_id": init_login_result.session_id,
            "scnt": init_login_result.scnt,
        }

        return Response(
            {"sessionContext": encrypt.encrypt_object(session_context, key)}, status=200
        )


class AppStoreConnectRequestSmsSerializer(serializers.Serializer):
    """Input validation for :class:`AppStoreConnectRequestSmsEndpoint`."""

    sessionContext = serializers.CharField(min_length=1, required=True)


class AppStoreConnectRequestSmsEndpoint(ProjectEndpoint):
    """Switches an ITunes login to using SMS for 2FA.

    You must have called :class:`AppStoreConnectStartAuthEndpoint`
    (``projects/{org_slug}/{proj_slug}/appstoreconnect/start/``) before calling this and
    provide the ``sessionContext`` from that response in the request body:
    ```json
    {
        "sessionContext": "xxxx"
    }
    ```

    The response will contain a new ``sessionContext`` which must be used in the call to
    :class:`AppStoreConnect2FactorAuthEndpoint`
    (``projects/{org_slug}/{proj_slug}/appstoreconnect/2fa/``) to complete the login of this
    ITunes session.
    """

    permission_classes = [StrictProjectPermission]

    def post(self, request, project):
        if not features.has(
            APP_STORE_CONNECT_FEATURE_NAME, project.organization, actor=request.user
        ):
            return Response(status=404)

        serializer = AppStoreConnectRequestSmsSerializer(data=request.data)

        if not serializer.is_valid():
            return Response(serializer.errors, status=400)

        session = requests.Session()

        encrypted_context = serializer.validated_data.get("sessionContext")
        key = project.get_option(CREDENTIALS_KEY_NAME)

        if key is None:
            return Response(
                "Invalid state. Must first call appstoreconnect/start/ endpoint.", status=400
            )

        try:
            # recover the headers set in the first step authentication
            session_context = encrypt.decrypt_object(encrypted_context, key)
            headers = ITunesHeaders(
                session_id=session_context.get("session_id"), scnt=session_context.get("scnt")
            )
            auth_key = session_context.get("auth_key")

        except ValueError:
            return Response("Invalid validation context passed.", status=400)

        phone_info = itunes_connect.get_trusted_phone_info(
            session, service_key=auth_key, headers=headers
        )

        if phone_info is None:
            return Response("Could not get phone info", status=400)

        init_phone_login = itunes_connect.initiate_phone_login(
            session,
            service_key=auth_key,
            headers=headers,
            phone_id=phone_info.id,
            push_mode=phone_info.push_mode,
        )

        if init_phone_login is None:
            return Response("Phone 2fa failed", status=500)

        # success, return the new session context (add phone_id and push mode to the session context)
        session_context["phone_id"] = phone_info.id
        session_context["push_mode"] = phone_info.push_mode
        encrypted_context = encrypt.encrypt_object(session_context, key)
        return Response({"sessionContext": encrypted_context}, status=200)


class AppStoreConnect2FactorAuthSerializer(serializers.Serializer):
    """Input validation for :class:`AppStoreConnect2FactorAuthEndpoint."""

    code = serializers.CharField(max_length=10, required=True)
    useSms = serializers.BooleanField(required=True)
    sessionContext = serializers.CharField(min_length=1, required=True)


class AppStoreConnect2FactorAuthEndpoint(ProjectEndpoint):
    """Completes the 2FA ITunes login, returning a valid session.

    The request most contain the code provided by the user as well as the ``sessionContext``
    provided by either the :class:`AppStoreConnectStartAuthEndpoint`
    (``projects/{org_slug}/{proj_slug}/appstoreconnect/start/``) call or the
    :class:`AppStoreConnectRequestSmsmEndpoint`
    (``projects/{org_slug}/{proj_slug}/appstoreconnect/requestSms/``) call:
    ```json
    {
        "code": "324784",
        "useSms": false,
        "sessionContext": "xxxx",
    }
    ```

    If the login was successful this will return:
    ```json
    {
        "sessionContext": "xxxx",
        "organizations": [
            { "name": "My org", "organizationId": 1234},
            { "name": "Org 2", "organizationId": 4423}
        ]
    }
    ```

    Note that the ``sessionContext`` **is different** from the one passed in, it must be
    passed to :class:`AppStoreConnectCreateCredentialsEndpoint`
    (``projects/{org_slug}/{proj_slug}/appstoreconnect/``).

    If multiple organisations are returned the user must choose one and this must be
    provided as ``orgId`` and ``OrgName`` in the
    :class:`AppStoreConnectCreateCredentialsEndpoint`
    (``projects/{org_slug}/{proj_slug}/appstoreconnect/``)

    If refreshing a session instead of creating a new one only the ``sessionContext`` needs
    to be updated uinsg :class:`AppStoreConnectUpdateCredentialsEndpoint`
    (``projects/{org_slug}/{proj_slug}/appstoreconnect/{id}/``).
    """

    permission_classes = [StrictProjectPermission]

    def post(self, request, project):
        if not features.has(
            APP_STORE_CONNECT_FEATURE_NAME, project.organization, actor=request.user
        ):
            return Response(status=404)

        serializer = AppStoreConnect2FactorAuthSerializer(data=request.data)
        if not serializer.is_valid():
            return Response(serializer.errors, status=400)

        encrypted_context = serializer.validated_data.get("sessionContext")
        key = project.get_option(CREDENTIALS_KEY_NAME)
        use_sms = serializer.validated_data.get("useSms")
        code = serializer.validated_data.get("code")

        if key is None:
            # probably stage 1 login was not called
            return Response(
                "Invalid state. Must first call appstoreconnect/start/ endpoint.", status=400
            )

        try:
            # recover the headers set in the first step authentication
            session_context = encrypt.decrypt_object(encrypted_context, key)
            headers = ITunesHeaders(
                session_id=session_context.get("session_id"), scnt=session_context.get("scnt")
            )
            auth_key = session_context.get("auth_key")

            session = requests.Session()

            if use_sms:
                phone_id = session_context.get("phone_id")
                push_mode = session_context.get("push_mode")
                success = itunes_connect.send_phone_authentication_confirmation_code(
                    session,
                    service_key=auth_key,
                    headers=headers,
                    phone_id=phone_id,
                    push_mode=push_mode,
                    security_code=code,
                )
            else:
                success = itunes_connect.send_authentication_confirmation_code(
                    session, service_key=auth_key, headers=headers, security_code=code
                )

            if success:
                session_info = itunes_connect.get_session_info(session)

                if session_info is None:
                    return Response("session info failed", status=500)

                existing_providers = get_path(session_info, "availableProviders")
                providers = [
                    {"name": provider.get("name"), "organizationId": provider.get("providerId")}
                    for provider in existing_providers
                ]
                prs_id = get_path(session_info, "user", "prsId")

                itunes_session = itunes_connect.get_session_cookie(session)
                session_context = {
                    "auth_key": auth_key,
                    "session_id": headers.session_id,
                    "scnt": headers.scnt,
                    "itunes_session": itunes_session,
                    "itunes_person_id": prs_id,
                }
                encrypted_context = encrypt.encrypt_object(session_context, key)

                response_body = {"sessionContext": encrypted_context, "organizations": providers}

                return Response(response_body, status=200)
            else:
                raise ItunesTwoFactorAuthenticationRequired()

        except ValueError:
            return Response("Invalid validation context passed.", status=400)<|MERGE_RESOLUTION|>--- conflicted
+++ resolved
@@ -1,6 +1,3 @@
-<<<<<<< HEAD
-from datetime import datetime
-=======
 """Sentry API to manage the App Store Connect credentials for a project.
 
 There are currently two sets of credentials required:
@@ -52,7 +49,6 @@
    Validate if an existing ITunes session is still active or if a new one needs to be
    initiated by steps 2-4.
 """
->>>>>>> 931f19a6
 from uuid import uuid4
 
 import requests
@@ -77,13 +73,6 @@
 from sentry.utils.appleconnect.itunes_connect import ITunesHeaders
 from sentry.utils.safe import get_path
 
-<<<<<<< HEAD
-
-def app_store_connect_feature_name():
-    return "organizations:app-store-connect"
-
-
-=======
 # The property name of the project option which contains the encryption key.
 #
 # This key is what is used to encrypt the secrets before storing them in the project
@@ -122,7 +111,6 @@
         raise ValueError("bad sources") from e
 
 
->>>>>>> 931f19a6
 class AppStoreConnectCredentialsSerializer(serializers.Serializer):
     """Input validation for :class:`AppStoreConnectAppsEndpoint."""
 
@@ -411,15 +399,12 @@
         ):
             return Response(status=404)
 
-<<<<<<< HEAD
-=======
         credentials = get_app_store_credentials(project, credentials_id)
         key = project.get_option(CREDENTIALS_KEY_NAME)
 
         if key is None or credentials is None:
             return Response(status=404)
 
->>>>>>> 931f19a6
         try:
             validity = validate_credentials(project, credentials_id)
         except ValueError:
