<<<<<<< HEAD
from django.http import HttpResponse
from django.views.generic import View
=======
from __future__ import absolute_import

from rest_framework.response import Response
>>>>>>> 0e11843b


class CatchallEndpoint(View):
    def get(self, request):
        return HttpResponse(status=404)

    post = get
    put = get
    delete = get
    patch = get
    options = get
    head = get<|MERGE_RESOLUTION|>--- conflicted
+++ resolved
@@ -1,11 +1,7 @@
-<<<<<<< HEAD
+from __future__ import absolute_import
+
 from django.http import HttpResponse
 from django.views.generic import View
-=======
-from __future__ import absolute_import
-
-from rest_framework.response import Response
->>>>>>> 0e11843b
 
 
 class CatchallEndpoint(View):
