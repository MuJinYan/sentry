--- conflicted
+++ resolved
@@ -17,9 +17,6 @@
 from sentry.incidents.models import AlertRule
 from sentry.incidents.endpoints.serializers import AlertRuleSerializer
 from sentry.snuba.dataset import Dataset
-<<<<<<< HEAD
-from sentry.models import Rule, RuleStatus, Project, OrganizationMemberTeam, Team, TeamStatus
-=======
 from sentry.models import (
     Rule,
     RuleStatus,
@@ -28,7 +25,6 @@
     Team,
 )
 from sentry.utils.cursors import StringCursor, Cursor
->>>>>>> 38d3f9cf
 
 
 class OrganizationCombinedRuleIndexEndpoint(OrganizationEndpoint):
