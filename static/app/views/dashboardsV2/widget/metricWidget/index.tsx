--- conflicted
+++ resolved
@@ -1,10 +1,7 @@
 import React from 'react';
 import {RouteComponentProps} from 'react-router';
-<<<<<<< HEAD
-=======
 import {components, OptionProps} from 'react-select';
 import {withTheme} from '@emotion/react';
->>>>>>> 170493c2
 import styled from '@emotion/styled';
 import cloneDeep from 'lodash/cloneDeep';
 import set from 'lodash/set';
